--- conflicted
+++ resolved
@@ -399,11 +399,7 @@
             print()
 
     def render(self):
-<<<<<<< HEAD
-        return np.copy(np.array(self._board))
-=======
         return np.array([[np.array(self._board[0][0]), np.array(self._board[0][1])], [np.array(self._board[1][0]), np.array(self._board[1][1])]])
->>>>>>> 3a9f35b6
 
     def reset(self):
         self._board = None
